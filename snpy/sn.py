#!/usr/bin/env python
from __future__ import print_function, absolute_import
import six
import sys,string,os
import warnings
have_sql = 1
from . import sqlmod
if 'SQLSERVER' in os.environ:
   sqlmod.setSQL(os.environ['SQLSERVER'])
have_sql = sqlmod.have_sql

try:
   from . import snemcee
except ImportError:
   snemcee = None

try:
   import corner as triangle
except:
   triangle=None
   
import types
import time
from . import plot_sne_mpl as plotmod
from .lc import lc           # the light-curve class
from numpy import *       # Vectors
from . import ubertemp             # a template class that contains these two
from . import kcorr                # Code for generating k-corrections
from . import bolometric
from .utils import IRSA_dust_getval as dust_getval

from .utils import fit_poly  # polynomial fitter
import scipy                # Scientific python routines
linalg = scipy.linalg       # Several linear algebra routines
from scipy.interpolate import interp1d
from .utils import fit_spline # My Spline fitting routines
from .filters import fset    # filter definitions.
from .filters import standards # standard SEDs
from . import mangle_spectrum      # SN SED mangling routines
import pickle
from . import model
from .utils.fit1dcurve import list_types,regularize
from .version import __version__

# Some useful functions in other modules which the interactive user may want:
getSED = kcorr.get_SED
Robs = kcorr.R_obs
Ia_w,Ia_f = getSED(0, 'H3')
Vega = standards.Vega.VegaB
BD17 = standards.Smith.bd17

def check_file(o):
   '''Return true if o is an open file.'''
   if six.PY2:
      return type(o) is types.FileType
   else:
      from io import IOBase
      return isinstance(o, IOBase)


def myupdate(d1, d2):
   '''Update keys in d1 based on keys in d2, but only if they exist in d1'''
   for key in d1:
      if key in d2:
         d1[key] = d2[key]

class dict_def:
   '''A class that acts like a dictionary, but if you ask for a key
   that is not in the dict, it returns the key instead of raising
   an exception.'''
   def __init__(self, parent, dict={}):
      self.dict = dict
      self.parent = parent

   def __getitem__(self, key):
      if key in self.dict:
         return self.dict[key]
      else:
         return key

   def __setitem__(self, key, value):
      self.dict[key] = value

   def __delitem__(self, key):
      self.dict.__delitem__(key)

   def __contains__(self, key):
      return self.dict.__contains__(key)

   def __iter__(self):
      return self.dict.__iter__()

   def __str__(self):
      ret = ""
      for key in list(self.parent.data.keys()):
         ret += "%s -> %s, " % (key, self.__getitem__(key))
      return ret
   def __repr__(self):
      return self.__str__()

   def keys(self):
      return list(self.dict.keys())

class sn(object):
   '''This class is the heart of SNooPy.  Create a supernova object by 
   calling the constructor with the name of the superova as the argument.  
   e.g::
   
      In[1]:  s = sn('SN1999T')
   
   if the supernova is in the SQL database, its lightcurve data will be loaded 
   into its member data.  Once the object is created, use its member data 
   and functions to do your work.  Of course, you can have multiple 
   supernovae defined at the same time.

   Args:
      name (str): A SN name, or a filename containing data.
      source (sqlbase): An instance of sqlmod.sqlbase class (for database access)
      ra (float): degrees Right-ascention (J2000), of object
      dec (float): degrees Declination (J2000) of object
      z (float): heliocentric redshift of object
   '''

   def __init__(self, name, source=None, ra=None, dec=None, z=0,
         get_spectra=False):
      '''Create the object.  Only required parameter is the [name].  If this 
      is a new object, you can also specify [ra], [dec], and [z].'''
      self.__dict__['data'] = {}        # the photometric data, one for each band.
      self.__dict__['model'] = model.EBV_model(self)
      self.template_bands = ubertemp.template_bands

      self.Version = __version__    # A version-stamp for when we upgrade
      self.name = name
      self.z = z              # Redshift of the SN
      self.ra = ra              # Coordinates
      self.decl = dec
      self.filter_order = None  # The order in which to plot the filters
      self.xrange = None 
      self.yrange = None        # Impose any global plotting ranges?
      self.Rv_gal = 3.1         #  galaxy
      self.EBVgal = 0.0
      self.fit_mag = False     # fit in magnitude space?

      self.restbands = dict_def(self, {})   # the band to which we are fitting 
                                            #  for each band
      self.ks = {}          # k-corrections
      self.ks_mask = {}     # mask for k-corrections
      self.ks_tck = {}      # spline rep of k-corrections
      self.Robs = {}          # The observed R based on Rv and Ia spectrum

      self.p = None
      self.replot = 1          # Do we replot every time the fit finishes?
      self.quiet = 1           # Have copious output?

      if source is None:
         if ra is None or dec is None:
            if have_sql:
               self.sql = sqlmod.default_sql
               self.read_sql(self.name, spectra=get_spectra)
               self._sql_read_time = time.gmtime()
            else:
               print("Warning:  ra and/or decl not specified and no source specified.")
               print("   setting ra, decl and z = 0") 
               self.ra = 0;  self.decl = 0;
         else:
            self.ra = ra
            self.decl = dec
      else:
         self.sql = source
         self.read_sql(self.name, spectra=get_spectra)

      #self.summary()
      self.getEBVgal()
      self.get_restbands()     # based on z, assign rest-frame BVRI filters to 
                               # data
      self.k_version = 'H3'

   def __getattr__(self, name):
      if 'data' in self.__dict__:
         if name in self.data:
            return(self.data[name])
      if name == 'zcmb':
         return self.get_zcmb()

      if name == 'Tmax':
         if 'model' in self.__dict__:
            if 'Tmax' in self.__dict__['model'].parameters:
               if self.__dict__['model'].parameters['Tmax'] is not None:
                  return self.__dict__['model'].parameters['Tmax']
         for f in self.data:
            if self.restbands[f] == 'B':
               if self.data[f].Tmax is not None:
                  return self.data[f].Tmax
         return 0.0

      if name == 'dm15':
         if 'model' in self.__dict__:
            if 'dm15' in self.__dict__['model'].parameters:
               if self.__dict__['model'].parameters['dm15'] is not None:
                  return self.__dict__['model'].parameters['dm15']
         for f in self.data:
            if self.restbands[f] == 'B':
               if self.data[f].dm15 is not None:
                  return self.data[f].dm15
         return None
         
      if name == 'parameters':
         if 'model' in self.__dict__:
            return self.__dict__['model'].parameters
         else:
            raise AttributeError("Error, model not defined, so no paramters")
      if name == 'errors':
         if 'model' in self.__dict__:
            return self.__dict__['model'].errors
         else:
            raise AttributeError("Error, model not defined, so no errors")
      if name in self.parameters:
            return self.parameters[name]
      if name.replace('e_','') in self.errors:
         return self.errors[name.replace('e_','')]
      if name == 'dm15':
         if 'B' in self.data:
            return getattr(self.data['B'], 'dm15', None)
         else:
            return None
      if name == 'st':
         return None

      if name == 'redlaw':
         return 'ccm'
      raise AttributeError("Error:  attribute %s not defined" % (name))

   def __setattr__(self, name, value):
      if 'model' in self.__dict__:
         if name in self.__dict__['model'].parameters:
            self.__dict__['model'].parameters[name] = value
            return
      #if name == 'Rv_host'
      self.__dict__[name] = value

   def __eq__(self, other):
      '''Check if the data in this instance is equal to the data in another.
      Only checks raw data (light-curves).'''
      res = set(self.data.keys()) == set(other.data.keys())
      if not res:
         return False
      res = res and (abs(self.ra - other.ra) < 1e-7)
      res = res and (abs(self.decl - other.decl) < 1e-7)
      res = res and (abs(self.z - other.z) < 1e-9)
      for f in list(self.data.keys()):
         res = res and (self.data[f] == other.data[f])
      return res

   def __ne__(self, other):
      return not self.__eq__(other)
      

   def choose_model(self, name, stype='st', **kwargs):
      '''A convenience function for selecting a model from the model module.
      [name] is the model to use.  The model will be used when self.fit() is 
      called and will contain all the parameters and errors. Refer to
      :class:`.model` for models and their parameters.

      Args:
         name (str): The name of the model (default: ``EBV_model``)
         stype (str): the template parameter (``dm15`` or ``st``)
         kwargs (dict): Any other arguments are sent to model's constructor

      Returns:
         None
      '''
      models = []
      for item in model.__dict__:
         obj = model.__dict__[item]
         try:
            if issubclass(obj, model.model):
               models.append(item)
         except:
            pass
      if name not in models:
         st = "Not a valid model.  Choose one of:  "+str(models)
         raise ValueError(st)

      self.model = model.__dict__[name](self, stype=stype, **kwargs)
      self.template_bands = [b for b in self.model.rbs \
            if b not in ['Bs','Vs','Rs','Is']]
     
   def get_mag_table(self, bands=None, dt=1.0, outfile=None):
      '''This routine returns a table of the photometry, where the data from
      different filters are grouped according intervals of dt.  The
      desired filters can be specified, otherwise all filters are
      returned. When data is missing, a value of 99.9 is inserted. Multiple
      observations are averaged in flux. The times are takent to be the
      average of all times in each bin.
      
      Args: 
         bands (list):  filters to include in the table
         dt (flaot): controls how to group by time: data are grouped
               into bins of width ``dt`` days.
         outfile (str or open file): optinal file name for output
      
      Returns:
         dict: numpy arrays keyed by:

         - ``MJD``: the epoch of observation
         - [band]: the magnitude in filter [band]
         - e_[band]: the error in [band]

      Raises:
         TypeError: the outfile is an incorrect type.
      '''

      if bands is None:  bands = list(self.data.keys())

      ret_data = {}
      # First, we make a list of observation dates from all the bands.
      times = [self.data[band].MJD for band in bands]
      times = sort(concatenate(times))

      # Create bin boundaries
      tbins = arange(times.min()+dt*0.5, times.max()+dt, dt) 
      bids = searchsorted(tbins, times)
      # Compute mean time in each bin. Empty bins will be assigned 'nan'
      with warnings.catch_warnings():
         warnings.filterwarnings('ignore', message=".*Mean of empty slice.*")
         warnings.filterwarnings('ignore', message=".*invalid value*")
         times = array([mean(times[bids == i]) for i in range(len(tbins))])
         gids = ~isnan(times)
      # Now we deal with edge cases: due to sparse sampling, you can get
      # bins separatedma/def 

      ret_data['MJD'] = times[gids]
      # Now loop through the bands and see where we need to fill in data
      for band in bands:
         bids = searchsorted(tbins, self.data[band].MJD)
         temp1 = 0.0*tbins + 99.9
         temp2 = 0.0*tbins + 9.9
         for i in range(len(tbins)):
            ggids = equal(bids, i)
            if sum(ggids) > 0:
               fs = self.data[band].flux[ggids]
               ws = power(self.data[band].e_flux[ggids],-2)
               af = sum(fs*ws)/sum(ws)
               ef = sqrt(1.0/sum(ws))
               temp1[i] = -2.5*log10(af) + self.data[band].filter.zp
               temp2[i] = 1.087*ef/af
         ret_data[band] = temp1[gids]
         ret_data["e_"+band] = temp2[gids]

      if outfile is not None:
         if type(outfile) is str:
            fp = open(outfile, 'w')
         elif check_file(outfile):
            fp = outfile
         else:
            raise TypeError("outfile must be a file name or file handle")
         JDlen = len(str(int(mean(ret_data['MJD'])))) + 3
         title = "MJD" + " "*(JDlen+2)
         for b in bands:  title += "%5s +/-   " % b
         print(title, file=fp)
         format = ("%%%d.2f  " % (JDlen-3)) + "%5.2f %4.2f  "*len(bands)
         for i in range(len(ret_data['MJD'])):
            data = [ret_data['MJD'][i]]
            for b in bands:  data += [ret_data[b][i], ret_data['e_'+b][i]]
            print(format % tuple(data), file=fp)
         fp.close()
         return
      else:
         return(ret_data)

   def lira(self, Bband, Vband, interpolate=0, tmin=30, tmax=90, plot=0,
         dokcorr=True, kcorr=None, B14=False, deredden=True):
      '''Use the Lira Law to derive a color excess.  [Bband] and [Vband] 
      should be whichever observed bands corresponds to restframe B and V,
      respectively.  The color excess is estimated to be the median of the 
      offset between the Lira
      line and the data.  The uncertainty is 1.49 times the median absolute
      deviation of the offset data from the Lira line.
      
      Args:
         Bband (str): the observed filter corresponding to B-band
         Vband (str): the observed filter corresponding to V-band
         interpolate (bool): If true and a model (or interpolator) exists for
                             the observed filters, use it to interpolate
                             missing B or V data
         tmin/tmax (flaot): range over which to fit Lira Law
         plot (bool):  If True, produce a plot with the fit.
         dokcoor (bool):  If True, k-correct the data before fitting
         B14 (bool):  If True, use Burns et al. (2014) rather than Lira (1996)
         deredden (bool): If True, remove Milky-Way reddening before computing
                          Lira reddening and plotting
         
      Returns:
         4-tuple:  (EBV, error, slope, eslope)

         EBV: the E(B-V) color-excess
         error: undertainty based on fit
         slope: the late-time slope of the B-V color curve
         eslope: the error in the late-time slope
         
      '''
      if kcorr is not None:
         warnings.warn("Use of kcorr argument is deprecated. Use dokcorr "
                       " instead", stacklevel=2)
         dokcorr=kcorr

      # find V-maximum
      t_maxes,maxes,e_maxes,restbands = self.get_rest_max([Vband])
      Tmax = t_maxes[0]

      t,BV,eBV,flag = self.get_color(Bband, Vband, dokcorr=dokcorr, 
            interp=interpolate)

      if deredden:
         A_B = fset[Bband].R()*self.EBVgal
         A_V = fset[Vband].R()*self.EBVgal
         BV = BV - (A_B - A_V)

      # find all points that have data in both bands
      gids = equal(flag, 0)
      # If we're allowed to interpolate, add flag=1
      if interpolate:
         gids = gids + equal(flag, 1)

      # Now apply a time criterion
      gids = gids*greater_equal(t-Tmax, tmin)*less_equal(t-Tmax, tmax)

      # Now check that we actually HAVE some data left
      if not sometrue(gids):
         raise RuntimeError("Sorry, no data available between t=%f and t=%f" % (tmin,tmax)) 
      
      # extract the data we want and convert to Vmax epochs
      t2 = compress(gids, (t-Tmax)/(1+self.z))
      BV2 = compress(gids, BV)
      eBV2 = compress(gids, eBV)
      
      # Next, solve for a linear fit (as diagnostic)
      w = power(eBV2,-2)
      c,ec = fit_poly.fitpoly(t2, BV2, w=w, k=1, x0=55.0)
      rchisq = sum(power(BV2 - c[0] - c[1]*(t2-55.),2)*w)/(len(BV2) - 2)
      ec = ec*sqrt(rchisq)

      if B14:
         st = getattr(self, 'st', 1.0)
         lira_BV = 0.78 - (0.0097 - 0.004*(st-1))*(t2 - 45.)
      else:
         lira_BV = 0.732 - 0.0095*(t2 - 55.0)
      w = power(eBV2,-2)
      lira_EBV = sum((BV2 - lira_BV)*w)/sum(w)
      e_lira_EBV = power(sum(w), -0.5)
      if B14:
         e_lira_EBV = sqrt(power(e_lira_EBV,2) + 0.04**2)

      print("Vmax occurred at %f" % (t_maxes[0]))
      print("Slope of (B-V) vs. t-Tvmax was %f(%f)" % (c[1], ec[1]))
      print("median E(B-V) = %f    1.49*mad(E(B-V)) = %f" % (lira_EBV, e_lira_EBV))
      if absolute(c[1] + 0.0118) > 3*ec[1]:
         print("WARNING:  fit slope differs from Lira Law by more than three sigma")

      if plot:
         plotmod.plot_lira(t, t2, t_maxes, BV, eBV, BV2, tmin, tmax, c)

      return (lira_EBV, e_lira_EBV, c[1], ec[1])

   def get_rest_max(self, bands, deredden=0):
      return self.get_max(bands, deredden=deredden, restframe=1)

   def get_max(self, bands, restframe=0, deredden=0, use_model=0):
      '''Get the  maximum magnitude in [bands] based on the currently
      defined model or spline fits.
      
      Args:
         bands (list): List of filters to fine maximum
         restframe (bool): If True, apply k-corrections (default: False)
         deredden (bool):  If True, de-redden using Milky-Way color excess
                           and any model color excess, if defined 
                           (default: False)
         use_model (bool): If True and both a model and interpolator are 
                           defined for a filter, use the model. 
                           (default: False, i.e., use interpolator)

      Returns:
         4-tuple:  (Tmax, Mmax, e_Mmax, rband)
            Tmax:  array of time-of-maximum, one for each of [bands]
            Mamx:  array of maximum magnitudes
            e_Mmax: error
            rband: list of rest-bands (if model was used to interpolate)

      '''
      if type(bands) is str:
         bands = [bands]
         scalar = True
      else:
         scalar = False
      model_bands = [b for b in bands if b in self.model._fbands]
      lc_model_bands = [b for b in bands if self.data[b].Mmax is not None]
      if use_model:
         lc_model_bands = [b for b in lc_model_bands if b not in model_bands]
      for band in bands:
         if band not in model_bands and band not in lc_model_bands:
            raise ValueError("Error:  filter %s has not been fit " % band + \
                  "with a light-curve yet, so I cannot compute it's maximum")
      N = len(bands)
      result = (zeros(N, dtype=float32), zeros(N, dtype=float32),
            zeros(N, dtype=float32), [""]*N)
      if len(model_bands) > 0:
         mod_result = self.model.get_max(model_bands, restframe=restframe,
               deredden=deredden)
      for i in range(N):
         b = bands[i]
         if b in model_bands:
            mid = model_bands.index(b)
            for j in range(4): result[j][i] = mod_result[j][mid]
         if b in lc_model_bands:
            if b in model_bands:
               print("Warning:  both model and spline fits present, using " +\
                     "spline values")
            if restframe:
               print("Warning:  can't k-correct spline fits, you're getting " +\
                     "observed maxima!")
            if deredden:
               if band in self.Robs:
                  if type(self.Robs[band]) is type(()):
                     R = scipy.interpolate.splev(self.data[b].Tmax, self.Robs[band])
                  else:
                     R = self.parent.Robs[band]
               else:
                  R = fset[band].R(wave=Ia_w, flux=Ia_f)
            else:
               R = 0

            result[0][i] = self.data[b].Tmax
            result[1][i] = self.data[b].Mmax - R*self.EBVgal
            result[2][i] = self.data[b].e_Mmax
            result[3][i] = b
      if scalar:
         return (result[0][0],result[1][0],result[2][0],result[3][0])
      return result

   def scorr(self, bands=None, SED='H3'):
      '''Compute the S-corrections for the named filters. The underlying
      SED is taken as the same that was used to compute k-corretions. If
      k-corrections have not been computed, we simply used the SED
      specified with no mangling.

      Args:
         bands (list or Noen): List of filter so S-correct or all if None
                               (default: None)
         SED (string):  If k-corrections have not been computed, we fall
                        back on using the SED spedified here. See 
                        kcorr.get_SED().

         Returns:
            None
         
         Effects:
            Upon successful completion, the following member variables will
            be populated:

            * self.Ss:       dictionary of S-corrections indexed by filter
            * self.Ss_mask:  dictionary indicating valid S-corrections
      '''
      if bands is None:
         bands = list(self.data.keys())

      self.Ss = {}
      self.Ss_mask = {}
      for band in bands:
         if self.restbands[band] == band:
            # No S-correction
            self.Ss[band] = self.data[band].mag*0
            self.Ss_mask[band] = less(self.Ss[band],1)
            continue
         st = getattr(self, 'ks_s', 1.0)
         mopt = getattr(self, 'ks_mopts', {})
         if band not in mopt:
            # No k-corrections, we'll just use SED
            x = self.data[band].MJD
            # days since Bmax in the frame of the SN
            days = (x - self.Tmax)/(1+self.z)/st
            days = days.tolist()
            self.Ss[band],self.Ss_mask[band] = list(map(array,kcorr.kcorr(days, 
               self.restbands[band], band, self.z, self.EBVgal, 0.0,
               version=self.k_version, Scorr=True)))
            self.Ss_mask[band] = self.Ss_mask[band].astype(bool)
         else:
            self.Ss[band] = []
            self.Ss_mask[band] = []
            for i in range(len(self.data[band].MJD)):
               wave,flux,dum1,dum2 = self.get_mangled_SED(band,i)
               if wave is None:
                  S,f = 0,0
               else:
                  S,f = kcorr.S(wave,flux,fset[band],fset[self.restbands[band]],
                        z=self.z)
               self.Ss[band].append(S)
               self.Ss_mask[band].append(f)
            self.Ss[band] = array(self.Ss[band])
            self.Ss_mask[band] = array(self.Ss_mask[band])
         
    
   def kcorr(self, bands=None, mbands=None, mangle=1, interp=1, use_model=0, 
         min_filter_sep=400, use_stretch=1, **mopts):
      '''Compute the k-corrections for the named filters.
      In order to get the best k-corrections possible,
      we warp the SNIa SED (defined by self.k_version) to match the observed
      photometry. Not all bands will be observed on the same day (or some
      data may be less than reliable), so there are several arguments that
      control how the warping is done.

      Args:
         bands (list or None): List of filters to k-correct or all if None
                               (default: None)
         mbands (list of None): List of filters to use for mangling the SED.
                               (default: None:  same as bands)
         mangle (bool): If True, mangle (color-match) the SED to observed
                        colors. (default: True)
         interp (bool): If True, interpolate missing colors. (default: True)
         use_model (bool):  If True, use a model to interpolate colors, if
                            one exists (default: False)
         min_filter_sep (float): Filters whose effective wavelength are closer
                                 than this are rejected. (Default: 400 A)
         use_stretch (bool): If True, stretch the SED in time to match the
                             stretch/dm15 of the object. (Default: True)
         mopts (dict): Any additional arguments are sent to the function
                       mangle_spectrum.mangle_spectrum2()

      Returns:
         None

      Effects:
         Upon successful completion, the following member variables will be
         populated:

         * self.ks:      dictionary (indexed by filter) of k-corrections
         * self.ks_mask: dictionary indicating valid k-corrections
         * self.ks_tck: dictionary of spline coefficients for the k-corrections
                         (useful for interpolating the k-corrections).
         * self.mopts:  If mangling was used, contains the parameters of the 
                        mangling function.
      '''
      if use_stretch and self.k_version != '91bg':
         dm15 = getattr(self, 'dm15', None)
         st = getattr(self, 'st', None)
         if dm15 is None and st is None:
            raise AttributeError("Before you can k-correct with stretch, you"+\
                  " need to solve for dm15 or st, using either a model or LC fit")
         if dm15 is None:
            s = st
         else:
            if dm15 > 1.7:
               print("Warning:  dm15 > 1.7.  Using this stretch on the Hsiao SED")
               print("  is not recommended.  I'm setting stretch to 1.0.  You")
               print("  might consider using the 91bg SED template.")
               s = kcorr.dm152s(1.7)
            elif dm15 < 0.7:
               s = kcorr.dm152s(0.7)
            else:
               s = kcorr.dm152s(dm15)
      elif use_stretch and self.k_version == '91bg':
         print("Warning:  you asked for stretching the template SED, but")
         print("you have selected the 91bg template.  Setting stretch to 1.0.")
         s = 1.0
      else:
         s = 1.0
      self.ks_s = s

      if bands is None:  bands = list(self.data.keys())
      if mbands is None:  mbands = [b for b in bands]
      # Check the simple case:
      if not mangle:
         for band in bands:
            x = self.data[band].MJD
            # days since Bmax in the frame of the SN
            days = (x - self.Tmax)/(1+self.z)/s
            days = days.tolist()
            self.ks[band],self.ks_mask[band] = list(map(array,kcorr.kcorr(days, 
               self.restbands[band], band, self.z, self.EBVgal, 0.0,
               version=self.k_version)))
            self.ks_mask[band] = self.ks_mask[band].astype(bool)
            #self.ks_tck[band] = scipy.interpolate.splrep(x, self.ks[band], k=1, s=0)
            if len(x) > 1:
               self.ks_tck[band] = fit_spline.make_spline(x, self.ks[band], x*0+1,
                                k=1, s=0, task=0, tmin=x.min(), anchor_dist=[0,0],
                                tmax=x.max())[0]
         return

      # Now see if we need to eliminate filters
      eff_waves = array([fset[band].eff_wave(Ia_w,Ia_f) for band in mbands])
      sids = argsort(eff_waves)
      eff_waves = eff_waves[sids]
      mbands = [mbands[sids[i]] for i in range(len(sids))]
      dwaves = eff_waves[1:] - eff_waves[0:-1]
      while sometrue(less(dwaves, min_filter_sep)):
         bids = less(dwaves, min_filter_sep)
         mbands = [mbands[i] for i in range(len(bids)) if not bids[i]] + mbands[-1:]
         eff_waves = array([fset[band].eff_wave(Ia_w,Ia_f) for band in mbands])
         dwaves = eff_waves[1:] - eff_waves[0:-1]
      if not self.quiet:  print("Mangling based on filters:", mbands)

      restbands = [self.restbands[band] for band in bands]
      # now get the interpolated magnitudes all along the extent of the
      #  lightcurves.
      mags = []
      masks = []
      res = self.get_mag_table(bands)
      for band in mbands:
         bids = greater(res[band], 90)
         # find where we need to interpolate:
         if use_model:
            ev,eev,ma = self.model(band, res['MJD'])
            mags.append(ev)
            masks.append(ma)
         elif interp:
            ev,ma = self.data[band].eval(res['MJD'], t_tol=-1)
            #mags.append(where(bids, ev, res[band]))
            #masks.append(where(bids, ma, 1))
            mags.append(ev)
            masks.append(ma)
         else:
            mags.append(where(bids, 0.0, res[band]))
            masks.append(1-bids)

      mags = transpose(array(mags))
      masks = transpose(array(masks))
      # don't forget to convert to rest-frame epochs!
      if self.Tmax is None:
         raise AttributeError("Error.  self.Tmax must be set in oder to compute K-correctsions")
      t = res['MJD'] - self.Tmax
      if not sometrue(greater_equal(t, -19)*less(t, 70)):
         raise RuntimeError("Error:  your epochs are all outside -20 < t < 70.  Check self.Tmax")
      kcorrs,mask,Rts,m_opts = kcorr.kcorr_mangle(t/(1+self.z)/s, bands, 
            mags, masks, restbands, self.z, 
            colorfilts=mbands, version=self.k_version, full_output=1, **mopts)
      mask = greater(mask, 0)
      kcorrs = array(kcorrs)
      Rts = array(Rts)
      
      # At this point, we have k-corrections for all dates in res['MDJ']:
      #   kcorrs[i,j]  is kcorr for bands[j] on date res['MJD'][i]
      #   But there may be two observations separated by less than a day,
      #   in which case, they share the same k-correction.  So figure that out
      self.ks_mopts = {}
      for i in range(len(bands)):
         b = bands[i]
         self.ks_tck[b] = fit_spline.make_spline(res['MJD'], kcorrs[:,i],
                          res['MJD']*0+1, k=1, s=0, task=0, 
                          tmin=res['MJD'].min(), tmax = res['MJD'].max())[0]
         self.ks[b] = scipy.interpolate.splev(self.data[b].MJD, self.ks_tck[b])
         self.ks_mask[b] = array([mask[argmin(absolute(res['MJD'] - self.data[b].MJD[j])),i] \
               for j in range(len(self.data[b].MJD))]).astype(bool)
         self.ks_mopts[b] = [m_opts[argmin(absolute(res['MJD'] - self.data[b].MJD[j]))] \
               for j in range(len(self.data[b].MJD))]

         self.Robs[b] = fit_spline.make_spline(res['MJD'], Rts[:,i],
                          res['MJD']*0+1, k=1, s=0, task=0, 
                          tmin=res['MJD'].min(), tmax=res['MJD'].max())[0]


   def get_mangled_SED(self, band, i, normalize=True):
      '''After the mangle_kcorr function has been run, you can use this
      function to retrieve the mangled SED that was used to compute the
      k-correction for the [i]'th day in [band]'s light-curve.
      
      Args:
         band (str):  the refernece filter
         i (int):  index of filter [band]'s photometry
         normalize (bool): If True, normalize the SED to observed flux.

      Returns:
         4-tuple: (wave, mflux, oflux, mfunc)

         * wave: wavelength of SED in \AA
         * mflux: mangled SED flux
         * oflux: original (un-mangled) SED flux
         * mfunc: mangling function evaluated at [wave]
      '''
      
      if 'ks_mopts' not in self.__dict__:
         raise AttributeError("Mangling info not found... try running self.kcorr()")
      if self.ks_mopts[band][i] is None:
         return(None,None,None,None)
      epoch = self.data[band].t[i]/(1+self.z)/self.ks_s
      wave,flux = kcorr.get_SED(int(epoch), version=self.k_version)
      if self.ks_mopts[band][i]:
         man_flux = mangle_spectrum.apply_mangle(wave,flux, 
               **self.ks_mopts[band][i])[0]
      else:
         man_flux = flux
      if not normalize:
         return(wave*(1+self.z),man_flux,flux,man_flux/flux)

      # Now compute the normalizing factor
      num = power(10,-0.4*(self.data[band].magnitude[i] -\
            self.data[band].filter.zp))
      denom = fset[band].response(wave*(1+self.z), man_flux)
      return(wave*(1+self.z),man_flux*num/denom,flux,man_flux/flux)
   
   #def fit_color(self, band1, band2, **args):
   #   '''Fit a 1dcurve to the band1-band2 color. Can be an interactive fit
   #  as well.

   #  Args:
   #     band1,band2 (str):  Filters comprising the color
   #     interp (bool): If True, interpolate missing data in either filter
   #     use_model (bool): If True and both a model and interpolator are
   #                       defined for the filter, use the model to interpolate
   #     model_float (bool): If True, then re-fit the model to each filter
   #                         independently (so each has independent Tmax)
   #     kcorr (bool): If True, return k-corrected color.
   #     method (str):  Which interpolator to use. Use :meth`.list_types`
   #                    to find out what is available.
   #  '''
   #  interp = args.get('interp', 1)
   #  use_model = args.get('use_model', 0)
   #  model_float = args.get('model_flot', 0)
   #  kcorr = args.get('kcorr', 0)
   #  method = args.get('method', 'spline2')
   #  t,c,ec,mask = self.get_color(band1, band2, interp, use_model, model_float,
   #        kcorr)

   #  if self.Tmax > 0:
   #     evt = arange(int(self.t[0]), int(self.t[-1]+1)*1.0 + self.Tmax)
   #  else:
   #     evt = arange(self.MJD[0], self.MJD[-1])*1.0

   #  tt,cc,ecc = fit1dcurve.regularize(t, c, ec)
   #  if getattr(self, 'cinterp', None) is None:
   #     self.cinterp = {}
   #  self.cinterp[(band1,band2)] = fit1dcurve.Interpolator(method,
   #        t, c, ec, less_equal(mask,2))
   #  if interactive:

   def interp_table(self, bands, use_model=False, model_float=False, 
         dokcorr=False):
      '''For a given set of bands, construct a table of contemporaneous
      photometry, interpolating any missing data.

      Args:
         bands (list): Filters with which to construct the table
         use_model (bool): If True, use the model to interpolate and
                           allow extrapolations based on the model
         model_float (bool): If True, re-fit the model to each filter
                           independently (so each as independent Tmax)
         dokcorr (bool): If True, return k-corrected values
      
      Returns:
         4-tuple:  (MJD, mags, emags, flags)

         MJD:  the epoch of observations. This is the same for all filters,
               so is a single 1D array
         mags: list of 1D arrays of magnitudes, one for each input band
         emags: list of 1D arrays of errors, one for each intput band
         flags: list of 1D arrays, indicating how the value was derived:
                * 0 - observation was measured
                * 1 - value was based on an interpolation. Pretty safe
                * 2 - value was based on extrapolation of the model.  Meh.
                * 4 - value was obtained by extrapolation. Not safe to use.
                * 8 - k-corrections are not valid
      '''
      # First, get a table of all photometry:
      data = self.get_mag_table(bands)

      ms = []
      ems = []
      flags = []
      for band in bands:
         bids = greater(data[band], 90)   # where we need to fill in
         if dokcorr:
            if band not in self.ks_tck:
               raise RuntimeError("No k-corrections defined for %s.  Either set dokcorr=0 or run self.kcorr() first" % band)
            k = scipy.interpolate.splev(data['MJD'], self.ks_tck[band])
            kflag = (less(data['MJD'],self.ks_tck[band][0][0]) &\
                    greater(data['MJD'], self.ks_tck[band][0][-1]))*8

         else:
            k = 0
            kflag = 0

         if not sometrue(bids):
            # They all good, carry on.
            ms.append(data[band]-k)
            ems.append(data['e_'+band])
            flags.append(bids*1 + kflag)
            continue

         # Need to interpolate from here on in
         if use_model:
            if model_float:
               temp,etemp,mask = self.model(band, self.data[band].MJD)
               weight = self.data[band].e_flux**2
               weight = power(weight, -1)*mask*self.data[band].mask
               # weighted mean offset
               offset = sum((self.data[band].mag - temp)*weight)/\
                              sum(weight)
               # error in mean offset  (MAD)
               doffset = median(absolute(self.data[band].mag - \
                                                     temp-offset))
            else:
               offset = 0
               doffset = 0
            temp,etemp,mask = self.model(band, data['MJD'])
            ms.append(where(bids, temp+offset, data[band]) - k)
            ems.append(where(bids, doffset, data['e_'+band]))
            # IDs where valid interpolation is done
            iids = mask & greater_equal(data['MJD'],self.data[band].MJD.min())\
                   & less_equal(data['MJD'], self.data[band].MJD.max())
            # IDs where valid extrapolation is done
            eids = mask & (less(data['MJD'],self.data[band].MJD.min())\
                   | greater(data['MJD'], self.data[band].MJD.max()))
            flags.append(where(bids, iids*1+eids*2+(~mask)*4, bids)+kflag)
         else:
            interp = getattr(self.data[band], 'interp', None)
            if interp is None:
               raise ValueError("Error: interpolator missing for %s" % band)
            temp,mask = self.data[band].interp(data['MJD'])
            etemp = self.data[band].interp.error(data['MJD'])
            ms.append(where(bids, temp, data[band])-k)
            ems.append(where(bids, etemp, data['e_'+band]))
            iids = mask
            eids = ~mask
            flags.append(where(bids, iids*1 + eids*4, bids)+kflag)

      return (data['MJD'], ms, ems, flags)

   def get_color(self, band1, band2, interp=True, use_model=False, 
         model_float=False, dokcorr=False, kcorr=None):
      '''return the observed SN color of [band1] - [band2].  
      
      Args:
         band1,band2 (str):  Filters comprising the color
         interp (bool): If True, interpolate missing data in either filter
         use_model (bool): If True and both a model and interpolator are
                           defined for the filter, use the model to interpolate
         model_float (bool): If True, then re-fit the model to each filter
                             independently (so each has independent Tmax)
         dokcorr (bool): If True, return k-corrected color.

      Returns:
         4-tuple:  (MJD, color, error, flag)

         MJD (float array):  
            epoch
         color (float array):  
            observed color
         error (float array):  
            uncertainty in color
         flag (int array):  
            binary flag. Each of the following conditions are logically-or'ed:

            * 0 - both bands measured at given epoch
            * 1 - only one band measured
            * 2 - extrapolation (based on template) needed, so reasonably safe
            * 4 - interpolation invalid (extrapolation or what have you)
            * 8 - One or both k-corrections invalid
      '''

      if kcorr is not None:
         warnings.warn("Use of kcorr argument is deprecated. Use dokcorr "
                       " instead", stacklevel=2)
         dokcorr=kcorr

      it1 = getattr(self.data[band1], 'interp', None)
      it2 = getattr(self.data[band2], 'interp', None)
      mod1 = band1 in self.model._fbands
      mod2 = band2 in self.model._fbands

      if not interp:
         # easy
         data = self.get_mag_table([band1, band2])
         gids = less(data[band1], 90) & less(data[band2], 90)
         mjd = data['MJD'][gids]
         col = (data[band1] - data[band2])[gids]
         ecol = sqrt(data['e_'+band1]**2 + data['e_'+band2]**2)[gids]
         flags = gids[gids]*0
         if dokcorr:
            if band1 not in self.ks:
               raise ValueError("band %s has no k-corrections, use self.kcorr()" % band1)
            if band2 not in self.ks:
               raise ValueError("band %s has no k-corrections, use self.kcorr()" % band2)
            # Now, we need to find indexes into each dataset that correspond
            #  to data['MJD']. 
            ids1 = argmin(absolute(self.data[band1].MJD[:,newaxis] - \
                  mjd[newaxis,:]), axis=0)
            ids2 = argmin(absolute(self.data[band2].MJD[:,newaxis] - \
                  mjd[newaxis,:]), axis=0)
            col = col - self.ks[band1][ids1] + self.ks[band2][ids2]
            flags = flags + (logical_not(self.ks_mask[band1][ids1])*\
                             logical_not(self.ks_mask[band2][ids2]))*8
         return (mjd,col,ecol,flags)
      elif use_model and mod1 and mod2:
         MJD,ms,ems,flags = self.interp_table([band1,band2], use_model=True,
            model_float=model_float, dokcorr=dokcorr)
      elif not use_model and it1 and it2:
         MJD,ms,ems,flags = self.interp_table([band1,band2], use_model=False,
            model_float=model_float, dokcorr=dokcorr)
      elif not use_model and mod1 and mod2:
         MJD,ms,ems,flags = self.interp_table([band1,band2], use_model=True,
            model_float=model_float, dokcorr=dokcorr)
      else:
         raise RutimeError("You asked for interpolation, but there are no"\
               " models or interpolators defined")

      # We really don't care which one flags conditions
      flags = bitwise_or(flags[0],flags[1])

      return(MJD, ms[0]-ms[1], sqrt(ems[0]**2 + ems[1]**2), flags)

   def getEBVgal(self, calibration='SF11'):
      '''Gets the value of E(B-V) due to galactic extinction.  The ra and decl
      member variables must be set beforehand.
      
      Args:
         calibration (str):  Which MW extionction calibraiton ('SF11' or 
                             'SFD98')

      Returns:
         None

      Effects:
         self.EBVgal is set to Milky-Way color excess.
      '''
      if self.ra is not None and self.decl is not None:
         self.EBVgal,mask = dust_getval.get_dust_RADEC(self.ra, self.decl,
               calibration=calibration)
         self.EBVgal = self.EBVgal[0]
      else:
         print("Error:  need ra and dec to be defined, E(B-V)_gal not computed")

   def get_zcmb(self):
      '''Gets the CMB redshift from NED calculator and stores it locally.'''
      zcmb = getattr(self, '_zcmb', None)
      if zcmb is not None:
         return zcmb
      else:
         from .utils import zCMB
         self._zcmb = zCMB.z_cmb(self.z, self.ra, self.decl)
         return self._zcmb

   def get_distmod(self, cosmo='LambdaCDM', **kwargs):
      '''Gets the distance modulus based on a given cosmology. Requires the
      astropy module to work. 
      
      Args:
         cosmo (str): The cosmology to use. The available cosmologies are 
                      those in astropy.cosmology and kwargs can be set if the 
                      cosmology takes them (see astropy.cosmology)
                      Default:  LambdaCDM with Ho=74.3, O_m = 0.27, O_de = 0.73
         kwargs (dict): Extra arguments for given cosmology
         
      Returns:
         float: mu, the distance modulus in magnitudes.
      '''
      try:
         from astropy import cosmology
      except:
         raise ImportError("Sorry, in order to compute distance modulus, " +\
            "need the astropy module. Try 'pip install --no-deps astropy'")
      try:
         c = getattr(cosmology, cosmo)
      except:
         raise AttributeError("Unknown cosmology specified. See astropy.cosmology")
      if not isinstance(c, cosmology.core.Cosmology):
         kwargs.setdefault('H0', 74.3)
         kwargs.setdefault('Om0', 0.27)
         kwargs.setdefault('Ode0', 0.73)
         cos = c(**kwargs)
      else:
         cos = c

      return cos.distmod(self.zcmb).value

   def get_lb(self):
      '''Computes the galactic coordinates of this objects.
      
      Returns:
         2-tuple: (l,b)
         
           l:  galactic longitude (in degrees)
           b:  galactic latitude (in degrees)
      '''
      from .utils import radec2gal
      return radec2gal.radec2gal(self.ra, self.decl)

   def summary(self, out=sys.stdout):
      '''Get a quick summary of the data for this SN, along with fitted 
      parameters (if such exist).
      
      Args:
         out (str or open file): where to write the summary

      Returns:
         None
      '''
      print('-'*80, file=out)
      print("SN ",self.name, file=out)
      if self.z:  
         print("z = %.4f         " % (self.z), end=' ', file=out)
      if getattr(self, '_zcmb', None) is not None:
         print("zcmb = %.4f         " % (self.zcmb), end=' ', file=out)
      if self.ra:  print("ra=%9.5f        " % (self.ra), end=' ', file=out)
      if self.decl:  print("dec=%9.5f" % (self.decl), end=' ', file=out)
      print("", file=out)
      print("Data in the following bands:", end=' ', file=out)
      for band in self.data:  print(band + ", ", end=' ', file=out)
      print("", file=out)

      print("Fit results (if any):", file=out)
      #for band in self.restbands:
      #   print >> out, "   Observed %s fit to restbad %s" % (band, self.restbands[band])
      systs = self.systematics()
      for param in self.parameters:
         if self.parameters[param] is not None:
            line = "   %s = %.3f  +/-  %.3f" % (param, self.parameters[param],
                                                       self.errors[param])
            if param in systs and systs[param] is not None:
               line += "  +/- %.3f (sys)" % systs[param]
            print(line, file=out)

   def dump_lc(self, epoch=0, tmin=-10, tmax=70, k_correct=0, 
               s_correct=False, mw_correct=0):
      '''Outputs several files that contain the lc information: the data,
      uncertainties, and the models themselves.
      
      Args:
         epoch (bool): If True, output times relative to Tmax
         tmin/tmax (float): the time range over which to output the model
                            (default:  -10 days to 70 days after Tmax)
         k_correct (bool): If True, k-correct the data/models (default: False)
         s_correct (bool): If True, s-correct the data/models (default: False)
         mw_correct (bool): If True, de-reddent the MW extintcion 
                            (default: False)

      Returns:
         None

      Effects:
         This function will create several files with the following template 
         names:

            {SN}_lc_{filter}_data.dat
         
            {SN}_lc_{filter}_model.dat
         
         which will contain the photometric data and model for each filter (if
         that filter was fit with a model).  In the \*_data.dat, there is an
         extra flag column that indicates if the k-corrections are valid (0) or
         invalid (1).
      '''
      base = self.name + "_lc_"
      if not epoch:
         toff = 0
      else:
         toff = self.Tmax
      for filt in list(self.data.keys()):
         f = open(base+filt+"_data.dat", 'w')
         print("#  column 1:  time", file=f)
         print("#  column 2:  oberved magnitude", file=f)
         print("#  column 3:  error in observed magnitude", file=f)
         print("#  column 4:  Flag:  0=OK  1=Invalid S/K-correction", file=f)
         if s_correct:
            print("# NOTE  Data have been S-corrected from %s to %s" %\
                  (filt, self.restbands[filt]), file=f)
         if mw_correct:
            Ia_w,Ia_f = kcorr.get_SED(0, 'H3')
            Alamb = fset[filt].R(wave=Ia_w, flux=Ia_f, Rv=3.1)*self.EBVgal
         else:
            Alamb = 0
         for i in range(len(self.data[filt].mag)):
            if k_correct:
               flag = 0
               if filt not in self.ks:
                  flag = 1
                  ks = 0
               else:
                  flag = (not self.ks_mask[filt][i])
                  ks = self.ks[filt][i]
               print("%.2f  %.3f  %.3f  %d" % \
                     (self.data[filt].MJD[i]-toff, 
                     self.data[filt].mag[i] - ks - Alamb, 
                     self.data[filt].e_mag[i], flag), file=f)
            elif s_correct:
               flag = 0
               if filt not in self.Ss:
                  flag = 1
                  Ss = 0
               else:
                  flag = (not self.Ss_mask[filt][i])
                  Ss = self.Ss[filt][i]
               print("%.2f  %.3f  %.3f  %d" % \
                     (self.data[filt].MJD[i]-toff, 
                     self.data[filt].mag[i] + Ss - Alamb, 
                     self.data[filt].e_mag[i], flag), file=f)

            else:
               flag = (not self.data[filt].mask[i])
               print("%.2f  %.3f  %.3f  %d" % \
                     (self.data[filt].MJD[i]-toff, 
                     self.data[filt].mag[i] - Alamb
                     , self.data[filt].e_mag[i], flag), file=f)
         f.close()
         if filt in self.model._fbands:
            ts = arange(tmin, tmax+1, 1.0)
            ms,e_ms,mask = self.model(filt, ts+self.Tmax)
            if k_correct and filt in self.ks_tck:
               ks = scipy.interpolate.splev(ts + self.Tmax, self.ks_tck[filt])
               # mask out valid k-corrections
               mids = argmin(absolute(ts[:,newaxis]-\
                     self.data[filt].MJD[newaxis,:]+\
                     self.Tmax), axis=1)
               ks_mask = self.ks_mask[filt][mids]*greater_equal(ts, -19)*\
                     less_equal(ts, 70)
               mask = mask*ks_mask
               ms = ms - ks
            ms = ms[mask]
            e_ms = e_ms[mask]
            ts = ts[mask]
<<<<<<< HEAD
            f = open(base+filter+"_model.dat", 'w')
            print >>f, "# column 1: time"
            print >>f, "# column 2:  model magnitude"
            print >>f, "# column 3:  model magnitudei error"
            for i in range(len(ts)):
               print >> f, "%.1f %.3f %.3f" % (ts[i]+self.Tmax-toff, ms[i], 
                     e_ms[i])
=======
            f = open(base+filt+"_model.dat", 'w')
            print("# column 1: time", file=f)
            print("# column 2:  model magnitude", file=f)
            for i in range(len(ts)):
               print("%.1f, %.3f" % (ts[i]+self.Tmax-toff, ms[i]), file=f)
>>>>>>> f4bf1c76
            f.close()
         if self.data[filt].interp is not None:
            f = open(base+filt+"_smooth.dat", 'w')
            x0,x1 = self.data[filt].interp.domain()
            ts = arange(x0, x1+1, 1.0)
            m,mask = self.data[filt].interp(ts)
            print("# column 1:  time", file=f)
            print("# column 2:  splined magnitude", file=f)
            for i in range(len(ts)):
               if not mask[i]:  continue
               print("%.1f  %.3f" % (ts[i]-toff, m[i]), file=f)
            f.close()

   def to_txt(self, filename, mask=True):
      '''Outputs the photometry to a .txt format the SNooPy can later import.
      
      Args:
         filename (str): Filename to output.
         mask (bool):    Mask out flagged data? default: True

      Returns:
         None
      '''
      f = open(filename, 'w')
      print("%s %f %f %f" % (self.name, self.z, self.ra, self.decl), file=f)
      for filt in list(self.data.keys()):
         print("filter %s" % (filt), file=f)
         for i in range(len(self.data[filt].mag)):
            # mask out bad data
            if mask and not self.data[filt].mask[i]: continue
            print("%.2f  %.3f  %.3f" % \
               (self.data[filt].MJD[i], self.data[filt].mag[i],
                self.data[filt].e_mag[i]), file=f)
      f.close()

   def to_json(self, filename, reference=None, bibcode=None, source=1):
      from . import get_osc
      '''Output a file with JSON format for this object. The format should
      conform to the Open Supernova Catalog and be suitable for upload.

      Args:
         filename (str):  Output filename
         reference (str): If specified, a string-based reference for this
                          data (e.g., 'Smith et al. 2000')
         bibcode (str): If specified, include the bibcode for this data
                       (e.g., '2017AJ....154..211K')
      Returns:
         None'''

      st = get_osc.to_osc(self, ref=reference, bibcode=bibcode, source=source)
      fout = open(filename, 'w')
      fout.write(st)
      fout.close()

   def to_mlcs(self, Tmax=None, spec_sample='hsiao', prior='rv19', 
         vector='rv19-early-smix'):
      '''Output the LC data to formats suitable for fitting with MLCS2k2.
      
      Args:
         Tmax (float or None): Time of maximum (initial guess for MLCS). If 
                               None, try to get from fits or splines.
         spec_sample (str): The spetroscopic sample to use for k-corrections.
                            (See MLCS documentation)
         prior (str):  Reddening prior for MLCS (see MLCS documentation)
         vector (str):  Vector to use for MLCS (see MLCS documentation)
      Returns:
         None

      Effects:
         Creates (or appends to) an output file named sn.info with the SN
         information needed by MLCS. Also creates a file named {SN}.dat
         with the light-curve data. Both are used to fit in MLCS
      '''
      if Tmax is None:
         if self.Tmax > 1.0:
            Tmax = self.Tmax
         else:
            raise ValueError("No Tmax defined. Fit a model or template first")

      # First sn.info 
      fout = open('sn.info','a')
      fout.write("%-23s %6.4f %10.4f    %6.4f     %s    %s   %s\n" % \
            (self.name, self.z, Tmax, self.EBVgal, spec_sample, prior, vector))
      fout.close()

      fmt = "%-11s %10.4f     %5.3f    %4.3f\n"
      fout = open(self.name+".dat", 'w')
      for filt in self.data:
         if filt not in ['u','g','r','i','B','V']:
            continue
         for i in range(len(self.data[filt].MJD)):
            fout.write(fmt % (filt[0]+"_CSP", self.data[filt].MJD[i], 
               self.data[filt].mag[i], self.data[filt].e_mag[i]))
      fout.close()

   def to_salt(self, outfile=None):
      '''Output a LC file that can be fed into SALT.
      
      Args:
         outfile (str or None): Output file that SALT2 will input. If
                                None, default to {SN}.list
      
      Returns:
         None
      
      Effects: 
         Creates output file with all SN info needed by SALT2 to fit.
      '''

      if outfile is None:
         outfile = self.name+".list"
      fout = open(outfile, 'w')
      fout.write('@SN %s\n' % self.name)
      fout.write('@RA %f\n' % self.ra)
      fout.write('@DEC %f\n' % self.decl)
      fout.write('@Z_HELIO %f\n' % self.z)
      if self.Tmax > 1.0:
         fout.write('@DayMax %f\n' % self.Tmax)
      fout.write('@MWEBV %f\n' % self.EBVgal)
      fout.write('#Date :\n#Flux :\n#Fluxerr :\n#ZP :\n#Filter :\n#MagSys :\n#end\n') 
      fmt = "%.2f %.6f %.6f %.6f SWOPE2::%s VEGA2\n"
      for filt in self.data:
         if filt not in ['u','g','r','i','B','V']: continue
         l = self.data[filt]
         for i in range(len(l.mag)):
            fout.write(fmt % (l.MJD[i],l.flux[i],l.e_flux[i],l.filter.zp,filt))
      fout.close()

   def update_sql(self, attributes=None, dokcorr=1):
      '''Updates the current information in the SQL database, creating a new SN
      if needed.   
      
      Args:
         attributes (list or None): attributes of the SN to update. If None,
                                    then all attributes are updated.
         dokcorr (bool):  If True, also update the k-corrections in the DB.

      Returns:
         None

      Effects:
         SQL database is updated.
      '''
      if have_sql:
         N = self.sql.connect(self.name)
         if N == 0:
            self.sql.create_SN(self.ra, self.decl, self.z)
            data = {}
            for f in self.data:
               if dokcorr and data[f].K is not None:
                  data[f] = [self.data[f].MJD, self.data[f].magnitude, self.data[f].e_mag,
                          self.data[f].K]
               else:
                  data[f] = [self.data[f].MJD, self.data[f].magnitude, self.data[f].e_mag,
                          None]
            self.sql.create_SN_photometry(data)
         elif dokcorr:
            for f in self.data:
               self.sql.update_photometry(f, self.data[f].MJD, "K", self.data[f].K)
         attr_list = ['z','ra','decl'] + list(self.parameters.keys())
         for attr in attr_list:
            try:
               self.sql.set_SN_parameter(attr, self.__getattr__[attr])
            except:
               pass
         self.sql.close()

   def read_sql(self, name, spectra=False):
      '''Get the data from the SQL server for supernova.
      
      Args:
          name (str): The name to retrieve from the SQL database
          
      Returns:
         int:  -1 for failure
         
      Effects:
         If successful, the SN objects is updated with data from the 
         SQL database.
      '''
      if have_sql:
         N = self.sql.connect(name)
         if N == 0:
            print("%s not found in database, starting from scratch..." % (name))
            self.sql.close()
            return
         #try:
         self.z = self.sql.get_SN_parameter('z')
         self.ra = self.sql.get_SN_parameter('ra')
         self.decl = self.sql.get_SN_parameter('decl')
         data,source = self.sql.get_SN_photometry()
         self.sources = [source]
         for filt in data:
            d = data[filt]
            if 'K' in d:
               K = d['K']
            else:
               K = None
            if 'SNR' in d:
               SNR = d['SNR']
            else:
               SNR = None
            self.data[filt] = lc(self, filt, d['t'], d['m'], d['em'], 
                  K=K, SNR=SNR, sids=zeros(d['t'].shape, dtype=int))

         if spectra:
            from .filters import spectrum
            from .specobj import timespec
            specs = []
            MJDs = []
            ts,ws,fs = self.sql.get_SN_spectra()
            for i in range(ts.shape[0]):
               MJDs.append(ts[i] + self.sql.JD_OFFSET)
               specs.append(spectrum(wave=ws[i], flux=fs[i], fluxed=True,
                  name="Spectrum MJD={:.1f}".format(MJDs[-1])))
            self.sdata = timespec(self, MJDs, specs)
            self.sdata.sort_time()

         #finally:
         #   self.sql.close()

   def set_restbands(self):
      return self.get_restbands()

   def get_restbands(self):
      '''Automatically populates the restbands member data with one of 
      the filters supported by the currently selected model. The filter with
      the closest effective wavelength to the observed filter is selected.


      Returns:
         none

      Effects:
         self.restbands is updated with valid filter set.
      '''
      for band in self.data:
         self.restbands[band] = self.closest_band(band)

   def lc_offsets(self, min_off=0.5):
      '''Find offsets such that the lcs, when plotted, won't overlap.
      
      Args:
         min_off (float):  the minimum offset between the light-curves.

      Returns:
         list:  list of offsets, in the order in which filters are
                plotted (controled by self.filter_order)
      '''

      if self.filter_order is None:
         bands = list(self.data.keys())
         eff_wavs = []
         for filt in bands:
            eff_wavs.append(fset[filt].ave_wave)
         eff_wavs = asarray(eff_wavs)
         ids = argsort(eff_wavs)
         self.filter_order = [bands[i] for i in ids]

      offs = [0]
      filt = self.filter_order[0]

      x,y,ey = regularize(self.data[filt].MJD, self.data[filt].mag,
            self.data[filt].e_mag)
      if len(x) < 3:
         mn = y.mean()
         f = lambda x:  mn
      else:
         f = interp1d(x,y, bounds_error=False, 
               fill_value=self.data[filt].mag.max())
      for filt in self.filter_order[1:]:
         deltas = self.data[filt].mag + offs[-1] - f(self.data[filt].MJD)
         off = - deltas.max() - 0.5
         offs.append(offs[-1]+off)
         x,y,ey = regularize(self.data[filt].MJD, self.data[filt].mag,
            self.data[filt].e_mag)
         if len(x) > 1:
            f = interp1d(x,y+offs[-1], bounds_error=False,
                           fill_value=self.data[filt].mag.max()+offs[-1])
         else:
            f = lambda x:  self.data[filt].mag.mean()+offs[-1]
      return offs



   def save(self, filename):
      '''Save this SN instance to a pickle file, which can be loaded again
      using the get_sn() function.
      
      Args:
         filename (str):  output filename
         
      Returns:
         None
      '''
      f = open(filename, 'wb')
      pickle.dump(self, f)
      f.close()
   
   def fit(self, bands=None, mangle=1, dokcorr=1, reset_kcorrs=1, 
         k_stretch=True, margs={}, kcorr=None, **args):
      '''Fit the N light curves with the currently set model (see 
      self.choose_model()).  The parameters that can be varried or held 
      fixed depend on the model being used (try help(self.model)
      for this info).  If one of these parameters is specified with a 
      value as an argument, it is held fixed.  Otherwise it is varied.  
      If you set a parameter to None, it will be automoatically chosen by 
      self.model.guess().
      
      Args:
         bands (list or None):  List of observed filters to fit. If None
                                (default), fit all filters with valid
                                rest-bands.
         mangle (bool):  If True, mangle the Ia SED to fit observed colors
                         before computing k-corrections.
         dokcorr (bool):  If True, compute k-corrections as part of the fit.
         reset_kcorrs (bool):  If True, zero-out k-corrections before fitting.
         k_stretch (bool):  If True, stretch the Ia SED in time to match
                            dm15/st of the object.
         margs (dict): A set of extra arguments to send to 
                       kcorr.mangle_spectrum.mangle_spectrum2()
         args (dict): Any extra arguments are sent to the model instance
                      If an argument matches a parameter of the model,
                      that parameter will be held fixed at the specified
                      value.

      NOTE:  If you have data that has already been k-corrected (either
             outside SNooPy or by setting the individual data's K
             attributes, use dokcorr=0 and reset_kcorrs=1.  If you have
             run the self.kcorr() manually and want to keep those
             k-corrections, use dokcorr=0 and reset_kcorrs=0.  Otherwise,
             use the default dokcorr=1 and reset_kcorrs=1.

      Returns:
         None

      Effects:
         If successful, the model instance is updated with the best-fit
         values of the parameters. If self.replot is True, then a plot
         will be generated with the fit. self.ks will be filled in with
         k-corrections.
      '''

      if kcorr is not None:
         warnings.warn("Use of kcorr argument is deprecated. Use dokcorr "
                       " instead", stacklevel=2)
         dokcorr=kcorr

      if bands is None:
         # By default, we fit the bands whose restbands are provided by the model
         bands = [b for b in list(self.data.keys()) \
               if self.restbands[b] in self.model.rbs]

      # Setup initial Robs (in case it is used by the model)
      for band in bands:
         if band not in self.Robs:
            self.Robs[band] = fset[band].R(self.Rv_gal, Ia_w, Ia_f, z=self.z)

      if self.z <= 0:
         raise ValueError("The heliocentric redshift is zero.  Fix this before you fit")

      # Check to make sure we have filters we can fit:
      for filt in bands:
         if self.restbands[filt] not in self.model.rbs:
            raise AttributeError("Error:  filter %s is not supported by this model" % self.restbands[filt] + \
                  ", set self.restbands accordingly")

      if reset_kcorrs:
         self.ks = {}
         self.ks_mask = {}
         self.ks_tck = {}
      if not self.quiet:
         print("Doing Initial Fit to get Tmax...")
      self.model.fit(bands, **args)


      if dokcorr:
         kbands = [band for band in bands if band not in self.ks]
         if len(kbands) > 0:
            if not self.quiet:
               print("Setting up initial k-corrections")
            self.kcorr(kbands, mangle=0, use_stretch=k_stretch)
 
         if not self.quiet:
            if mangle:
               print("Doing first fit...")
            else:
               print("Doing fit...")
         self.model.fit(bands, **args)
 
         if mangle:
            if not self.quiet:
               print("Doing mangled k-corrections")
            self.kcorr(bands, interp=0, use_model=1, use_stretch=k_stretch, **margs)
            if not self.quiet:
               print("Doing final fit...")
            self.model.fit(bands, **args)
      if self.replot:
         self.plot()

   def fitMCMC(self, bands=None, Nwalkers=None, threads=1, Niter=500, 
         burn=200, tracefile=None, verbose=False, plot_triangle=False,
         **args):
      '''Fit the N light curves of filters specified in [bands]
      with the currently set model (see 
      self.choose_model()) using MCMC. Note that this function requires
      the emcee module to do the sampling. You should do an initial fit
      using the regular least-squares fit() function to compute good
      K-corrections and also get a starting point. The parameters that can be 
      varried or held fixed depend on the model being used (try
      help(self.model) for this info).  Parameters can be given priors by
      setting values to them as arguments (e.g., Tmax=0). This can be done in
      one of several ways: 

      * specify a floating point number. The parameter is held fixed at 
        that value.  
      * specify a shorthand string: 
         * U,a,b: Uniform prior with lower/upper limits equal to a/b 
         * G,m,s:  Gaussian prior with mean m and std dev. s.  
         * E,t:    Exponential positive prior: p = exp(-x/tau)/tau x > 0 
      * specify a function that takes a single argument:  the value of the
        parameter and returns thei the prior as a log-probability.

      Args:
         bands (list or None):  a list of observed filters to fit. If None,
                               all filters with valid rest-frame filters are
                               fit.
         Nwalkers (int or None):  Number of emcee walkers to spawn. 
                                   see emcee documentation.
         threads (int):  Number of threads to spawn. Usually not very useful
                         as overhead requires more CPU than computing the model.
         Niter (int): Number of interations to run per walker.
         burn (int): burn-in iterations
         tracefile (str):  Optional name of a file to which the traces of the
                           MCMC will be stored.
         verbose (bool): be verbose?
         plot_triangle (bool): If True, plot a covariance plot. This requires
                               the triangle_plot module (get it from pypi).
         args (dict):  Any extra arguments are sent to the model instance's
                       fit() function. Note that if an argument matches a
                       parameter name, it is treated specially as described
                       above.
      '''
      if snemcee is None:
         print("Sorry, in order to fit with MCMC sampler, you need to install")
         print("the emcee module. Try 'pip install emcee'  or get the source")
         print(" from http://dan.iel.fm/emcee/current/") 
         return None

      if len(self.model._fbands) == 0:
         raise AttributeError("In order to fit with the MCMC sampler, you need to do \
              an initial fit first.")

      if bands is None:
         # By default, we fit the bands whose restbands are provided by the model
         bands = [b for b in list(self.data.keys()) \
               if self.restbands[b] in self.model.rbs]
      if verbose:
         print("Fitting "," ".join(bands))

      Nparam = len(list(self.model.parameters.keys()))
      if Nwalkers is None:
         Nwalkers = Nparam*10
      if verbose:
         print("Setting up %d walkers..." % Nwalkers)
      
      # Set up the inverse covariance matrices and determinants
      #self.invcovar = {}
      #self.detcovar = {}
      self.bcovar = {}
      for band in bands:
         # in fluxes
         thiscov = self.data[band].get_covar(flux=1)
         #thiscov = self.data[band].get_covar(flux=0)
         rband = self.restbands[band]
         if len(thiscov.shape) == 1:
            thiscov = diagflat(thiscov)
         #if self.model.model_in_mags:
         #   modcov = self.model.get_covar(rband, self.data[band].t)
         #   #modcov = modcov*outer(self.data[band].flux, self.data[band].flux)*1.087**2
         #   #thiscov = thiscov + modcov
         #else:
         #   #thiscov = thiscov + self.model.get_covar(rband, self.data[band].t)
         #   #raise RuntimeError, "model must be in mags"
         ##self.invcovar[band] = linalg.inv(thiscov)
         self.bcovar[band] = thiscov

      # This step needs to be done because we are bypassing the usual
      # model setup
      self.model.args = args.copy()

      sampler,vinfo,p0 = snemcee.generateSampler(self, bands, Nwalkers, threads,
            tracefile, **args)
      if verbose:
         print("Doing initial burn-in of %d iterations" % burn)
      if burn > 0:
         pos,prob,state = sampler.run_mcmc(p0, burn)
         if verbose:
            print("Now doing production run of %d iterations" % Niter)
         sampler.reset()
      else:
         pos = p0
      pos,prob,state = sampler.run_mcmc(pos, Niter)

      # The parameters in order of the sampler
      pars = []
      samples = []
      for par in vinfo:
         if type(vinfo[par]) is type({}) and 'index' in vinfo[par] \
               and vinfo[par]['prior_type'] != 'nuissance':
            pars.append(par)
            samples.append(sampler.flatchain[:,vinfo[par]['index']])
      samples = array(samples).T

      # Save the tracefile as requested
      if tracefile is not None:
         d = dict(samples=samples, vinfo=vinfo, pos=pos, prob=prob, state=state,
               pars=pars)
         f = open(tracefile+"_full", 'w')
         pickle.dump(d, f)
         f.close()
         f = open(tracefile, 'w')
         for i in range(len(pars)):
            f.write('# Col(%d) = %s\n' % (i+1,pars[i]))
         savetxt(f, samples, fmt="%15.10g")
         f.close()
      # Now that we have the samples, we can infer the median and covariance
      meds = median(sampler.flatchain, axis=0)
      covar = cov(sampler.flatchain.T)
      
      self.model.C = {}
      for par in self.model.parameters:
         if not vinfo[par]['fixed']:
            ind = vinfo[par]['index']
            self.model.parameters[par] = meds[ind]
            self.model.errors[par] = sqrt(covar[ind,ind])
            self.model.C[par] = {}
            for par2 in self.model.parameters:
               if not vinfo[par2]['fixed']:
                  ind2 = vinfo[par2]['index']
                  self.model.C[par][par2] = covar[ind,ind2]
      if self.replot:
         self.plot()

      if plot_triangle:
         if triangle is None:
            print("Sorry, but if you want a triangle plot, you have to install")
            print("the triangle module (http://github.com/dfm/triangle.py)")
         else:
            triangle.corner(samples, labels=pars, truths=meds)

   def systematics(self, **args):
      '''Report any systematic errors that may be present in the 
      fit parameters.

      Args:
         args (dict):  All arguments are sent to the model.systmatics()
                       function.

      Returns:
         dict:  a dictionary of systematic errors keyed by parameter
                name.  It therefore depends on the model being used.  Also
                see the specific model for any extra arguments.  If None
                is returned as a value, no systematic has been estimated
                for it.'''
      return self.model.systematics(**args)

   def plot_filters(self, bands=None, day=0, outfile=None, fill=False):
      '''Plot the filter functions over a typical SN Ia SED.

      Args:
         bands (list or None): filters to plot or, if None, all observed
                               filters.
         day (int): Which epoch (t-tmax) to use for retrieving the Ia SED
         outfile (str): optional filename for graph output.
         fill (bool): If True, use matplotlib's fill_between to fill in
                      filter and SED curves. Useful to gauge overlap.

      Returns:
         matplotlib.figure:  the figure instance for the plot.
      '''
      return plotmod.plot_filters(self, bands, day, outfile=outfile)


   def plot_color(self, f1, f2, epoch=True, deredden=True, interp=False,
         dokcorr=False, kcorr=None, outfile=None, clear=True):
      '''Plot the color curve (color versus time) given by f1 and f2.

      Args:
         f1,f2 (str):  The two filters defining the color (f1-f2)
         epoch (bool):  If True, plot time relative to Tmax
         deredden (bool): If True, remove Milky-Way foreground reddening.
         dokcorr (bool): If True, apply and defined K-corrections to the colors
         outpfile (str): Optional name for graph output to file.

      Returns:
         matplotlib.figure:  the figure istance with the plot.
      '''
      if kcorr is not None:
         warnings.warn("Use of kcorr argument is deprecated. Use dokcorr "
                       " instead", stacklevel=2)
         dokcorr=kcorr

      return plotmod.plot_color(self, f1,f2,epoch, deredden, interp, dokcorr, 
            outfile, clear)

   def compute_w(self, band1, band2, band3, R=None, Rv=3.1, interp=False,
                 use_model=False, model_float=True, dokcorr=False):
      '''Returns the reddening-free magnitude (AKA Wesenheit function)
      in the sense that:
      w = band1 - R(band1,band2,band3)*(band2 - band3)
      for instance compute_w(V,B,V) would give:
      w = V - Rv(B-V)
      
      Args:
         band1,band2,band3 (str): The three filters defining w
         R (float or None):  the R parameter to use (if None,
                            compute assuming reddening due to dust
                            with reddening law R_V = Rv
         Rv (float or None): If specified and R is None, use this
                            Rv to compute R(\lambda) for filters
         interp (bool):  If True, interpolate missing data
         use_model (bool):  If True, use a fit model, rather than an
                         interpolator to do the interpolation
         model_float (bool):  If using model interpolation, allow the
                         model for each filter to float to an indepenent
                         maximum.
         dokcorr (bool):  If True, apply k-corrections to the data.

      Returns:
         (w,ew,flag):  w:  Wesenheit magnitude
                      ew:  error in w
                    flag:  bitwise OR of the following conditions:
                           0:  all magnitudes measured at every epoch
                           1:  some magnitudes interpolated (safely)
                           2:  some magnitudes extrapolated based on model
                           4:  some magnitudes extrapolated (not safe)
                           8:  some k-corrections not valid
      '''
      # First, let's get the proper value of R:
      if R is None:
         R1 = fset[band1].R(Rv, Ia_w, Ia_f)
         R2 = fset[band2].R(Rv, Ia_w, Ia_f)
         R3 = fset[band3].R(Rv, Ia_w, Ia_f)
         R = R1/(R2 - R3)

      if dokcorr:
         if band1 not in self.ks or band2 not in self.ks or \
               band3 not in self.ks:
            raise ValueError("Not all requested bands have k-corrections.  "+\
                              "Try running self.kcorr()")
      # Now, we need the values. First, if not interpolating, just use the 
      # data
      if not interp:
         data = self.get_mag_table([band1,band2,band3])
         gids = less(data[band1],90) & less(data[band2],90) & \
               less(data[band3],90)
         if dokcorr:
            k1 = self.ks[band1][gids]
            k2 = self.ks[band2][gids]
            k3 = self.ks[band3][gids]
         else:
            k1 = k2 = k3 = 0

         mjd = data['MJD']
         m1 = data[band1][gids] - k1; em1 = data['e_'+band1][gids]
         m2 = data[band2][gids] - k2; em2 = data['e_'+band2][gids]
         m3 = data[band3][gids] - k3; em3 = data['e_'+band3][gids]

         w = m1 - R*(m2 - m3)
         ew = sqrt(em1**2 + R**2*(em2**2 + em3**2))
         return mjd,w,ew,logical_not(isnan(w))

      # Here we need interpolation
      mjd,ms,ems,flags = self.interp_table([band1,band2,band3], 
            use_model=use_model, model_float=model_float, dokcorr=dokcorr)

      # Now compute w:
      w = ms[0] - R*(ms[1] - ms[2])
      ew = sqrt(ems[0]**2 + R**2*(ems[1]**2 + ems[2]**2))
      flags = flags[0] | flags[1] | flags[2]
      return(mjd,w,ew,flags)

   def mask_data(self):
      '''Interactively mask out bad data and unmask the data as well.  The only
      two bindings are "A" (click):  mask the data and "u" to unmask the data.
      '''
      return plotmod.mask_data(self)

   def mask_epoch(self, tmin, tmax):
      '''Mask out data in a time range  (relative to B maximum) for all 
      filters.
      
      Args:
         tmin, tmax (float): Time range over which to mask (good) data.
      
      Returns:
         None
         
      Effects:
         the mask attribute for every lc instance in self.data is udpated.
      '''
      for f in self.data:
         self.data[f].mask_epoch(tmin, tmax)

   def mask_emag(self, emax):
      '''Mask out data with (magnitude) error larger than [emax].
      
      Args:
         emax (float):  maximum error allowed. All others masked out.
      
      Returns:
         None
         
      Effects:
         the mask attribute for every lc instance in self.data is udpated.
      '''
      for f in self.data:
         self.data[f].mask_emag(emax)

   def mask_SNR(self, minSNR):
      '''Mask out data with signal-to-noise less than [minSNR].
      
      Args:
         minSNR (float):  minimum signal-to-noise ratio needed for good data.
      
      Returns:
         None
         
      Effects:
         the mask attribute for every lc instance in self.data is udpated.
      '''
      for f in self.data:
         self.data[f].mask_SNR(minSNR)
   
   def plot(self, **kwargs):
      '''Plot out the supernova data in a nice format.  There are many
      options for controlling the output.

      Args:
         xrange (2-tuple): specify the x (time) range to plot (xmin,xmax)
         yrange (2-tuple): specify the y (mag/flux) range to plot (ymin,ymax)
         title (str):  optional title
         single (bool):  If True, plot out as a single (rather than panelled)
                         plot with each filter a separate data set.
         offset (bool):  If True, offset the lightcurves (for single plots) by
                         constant amount such that they don't cross.
         legend (bool): If True and single=True, plot the legend.
         fsize (float):  override the font size used to plot the graphs
                         (default: 12)
         linewidth (int):  override the line width (default: 1)
         symbols (dict):  dictionary of symbols, indexed by filter name.
         colors (dict):  dictionary of colors to use, indexed by band name.
         relative (bool):  If True, plot only relative magnitudes 
                           (normalized to zero). Default: False
         mask (bool):  If True, omit plotting masked data.
         label_bad (bool):  If True, label the masked data with red x's?
         Nxticks (int): maximum number of x-axis tick marks (default: MPL auto)
         JDoffset (bool): If true, compute a JD offset and put it in the x-axis
                          label (useful if x-labels are crowded) default: False
         flux (bool): If True, plot in flux units
         epoch (bool): If True, plot time relative to Tmax
         outfile (str):  optional file name to save the plot
         plotmodel (bool): if True and both a model and spline are present,
                           plot the model instead of spline.
      '''

      return plotmod.plot_sn(self, **kwargs)

   def splot(self):
      from .specobj import InteractiveSpec
      '''Launch the spectrum plotter.'''
      if getattr(self, 'sdata', None) is None:
         raise RuntimeError("Error: this sn object has no spectral data")
      sp = InteractiveSpec(self.sdata)
      return sp

   def plot_kcorrs(self, colors=None, symbols=None, outfile=None):
      '''Plot the derived k-corrections after they have been computed.
      Both mangled and un-mangled k-corrections will be plotted as
      lines and points, respectively.  If mangling was used to
      do the k-corrections, clicking 'm' on a point will bring up
      another plot showing the original and mangled spectrum. 
      
      Args:
         colors (dict or None): specify colors to use by giving a dictionary
                                keyed by filter name
         symbols (dict or None): specfiy symbols to use by givein a dictionary
                                 keyed by filter name
         outfile (str): optional file name for outputting the graph to disk.


      Returns:
         matplotlib.figure:  the figure instance of the plot.
      '''
      return plotmod.plot_kcorrs(self, colors, symbols)

   def bolometric(self, bands, method="direct", DM=None, EBVhost=None,
         Rv=None, redlaw=None, outfile=None, extra_output=False, 
         cosmo='LambdaCDM', **args):
      '''
      Produce a quasi-bolometric flux light-curve based on the input [bands]
      by integrating a template SED from \lambda=lam1 to \lambda=lam2.

      Args:
         bands (list):  list of filters to constrain the bolometric flux
         method (str):  The method to use: 'direct' or 'SED'. See
                        SNooPy documentation for how these methods differ
         lam1,lam2 (float):  limits of the integration. This is igored for
                             the direct method.
         refband (str or None):  For the SED method, the band to use to
                             normalize the SED. If you have more confidence
                             in one particular filter (or want to avoid
                             automatically choosing a bad one), specify this.
                             Ignored by the direct method.
         EBVhost (float or None): The value of E(B-V) to use for the host
                             galaxy. If None, will look for model parameter
                             in the supernova object.
         Rv (float or None):  Value of R_V to use for the host galaxy. If None,
                             will look for parameter in the supernova object.
         redlaw (str): The reddening law to use ('ccm','fm','etc). If None,
                             will look up in sn model.
         extrap_red (str or None):  Specify how we extrapolate to 
                                     \lambda -> lam1 'RJ' specifies 
                                     Rayleigh-Jeans. None turns off 
                                     extrapolation in the red.
         Tmax (float or None): Used by SED method to set the epoch of maximum.
                               If None, will look for it as parameter in model.
         interpolate (str or None):  if not None, missing photometry for each
                              epoch will be interpolated. If 'spline', it will
                              use a spline, if 'model', it will use the
                              currently fit model.
         extrapolate (bool): If interpolating by model, you can choose to
                        extrapolate the model beyond the data. Default: False
         mopts (dict):  You can pass any parameters for mangle_spectrum2()
                        using this option. Only used by SED method.
         SED (str, tuple, function): Specify the SED to use. This can be a
                        string ("H3","H","N", or "91bg"), a (wave,flux)
                        tuple, or a python function f(t) that, given time t,
                        returns a (wave,flux) tuple. For the SED method, this
                        is the SED that will be fluxed, then integrated. For
                        the direct method, it is used to compute effective
                        wavelenth of the filter and convert mag -> flux.
         DM (float or None): The distance modululs. If None, it will be computed
                        using the supernova's z_cmb and the specified cosmology
                        (see cosmo argument below).
         cosmo (string): The cosmology to use. See astropy.cosmology.
         use_stretch(bool): If dm15 or stretch are defined, use this to
                        de-stretch the SED template? Ignored by direct
                        method.
         verbose (bool):  Be verbose?
         outfile (str): If not None, name of output file for bolometric
                        luminosities.
         extra_output(bool): If True, return a dictionary as extra element
                             (see returns)

      Returns:
         3 or 4-tuple:  (epoch, bolo, filters_used, limits)
                 epoch: array of epochs
                 bolo: array of bolometric luminosities in erg/s
                 filters_used: a list of filters used for each epoch
                 limits:  2-type of wavelength limits for each epoch

         If extra_output is True, also return a dict as 4th element
                 containing the following keys:
                 mflux:  the mangled flux (or inferred flux)
                 mfuncs: the mangling functions
                 mwave:  the wavelength vector or effective wavelenghts
                 mags:   the magnitudes to which we mangled the SED
                 masks:  the masks showing where interpolation was done
         
      '''

      if DM is None:
         DM_computed = True
         DM = self.get_distmod(cosmo=cosmo)
      else:
         DM_computed = False

      if method == 'direct':
         fargs = {'sn':self, 'bands':bands, 'DM':DM, 'EBVhost':EBVhost,
               'Rv':Rv, 'redlaw':redlaw, 'extra_output':False}
         for key in ['tmin','tmax','interpolate', 'SED','Tmax']:
            fargs[key] = None
         fargs['extrap_red'] = 'RJ'
         fargs['extrapolate'] = False
         fargs['interp_all'] = False
         fargs['cosmo'] = 'LambdaCDM'
         fargs['verbose'] = False
         fargs['extra_output'] = False
         myupdate(fargs,args)
         res = bolometric.bolometric_direct(**fargs)
         limits = [(l.min(),l.max()) for l in res['lam_effs']]

      else:
         fargs = {'sn':self, 'bands':bands, 'DM':DM, 'EBVhost':EBVhost,
               'Rv':Rv, 'redlaw':redlaw, 'extra_output':False}
         for key in ['lam1','lam2','refband','tmin','tmax',
               'interpolate', 'SED','Tmax']:
            fargs[key] = None
         fargs['extrap_red'] = 'RJ'
         fargs['extrapolate'] = False
         fargs['mopts'] = {}
         fargs['SED'] = 'H3'
         fargs['interp_all'] = False
         fargs['cosmo'] = 'LambdaCDM'
         fargs['use_stretch'] = True
         fargs['extrap_SED'] = True
         fargs['verbose'] = False
         fargs['extra_output'] = False
         myupdate(fargs,args)
         res = bolometric.bolometric_SED(**fargs)
         if len(shape(res['boloflux'])) == 1:
            limits = [(l.min(),l.max()) for l in res['waves']]
         else:
            limits = []
            for i in range(res['waves'].shape[0]):
              limits.append([(l.min(),l.max()) for l in res['waves'][i]])

      if outfile is not None:
         fout = open(outfile, 'w')
         fout.write('# Bolometric luminosity for %s\n' % (self.name))
         fout.write('# Using %s method\n' % (method))
         fout.write('# E(B-V) = %.2f, R_V = %.2f, redlaw=%s\n' % \
               (EBVhost,Rv,redlaw))
         if not DM_computed:
            fout.write('# DM = %.2f\n' % (DM))
         else:
            fout.write(\
                  '# DM = %.2f  (zcmb = %.4f, H0 = 74.3, and %s cosmo)\n' %\
                  (DM, self.zcmb, cosmo))
         fout.write('# Luminosities in units of 10^42 erg/s\n')
         fout.write('# Times are in *observed* frame\n')
         if len(shape(res['boloflux'])) == 2:
            fout.write('#\n#%6s ' % 't')
            for j in range(res['boloflux'].shape[1]):
               fout.write('%8s %8s %6s ' % ('lam1','lam2','L'))
            fout.write('%s\n' % 'filters')
            for i in range(res['epochs'].shape[0]):
               fout.write("%7.2f " % res['epochs'][i])
               for j in range(res['boloflux'].shape[1]):
                  fout.write("%8.1f %8.1f %6.3f " %\
                        (limits[i][j][0], limits[i][j][1],
                         res['boloflux'][i,j]/1e42))
               fout.write("%s\n" % ("".join(res['filters_used'][i])))
         else:
            fout.write('#\n#%6s  %9s  %8s %8s %s\n' % ('t','Lbol','lam1','lam2',
               'filters'))
            for i in range(len(res['epochs'])):
               fout.write('%7.2f  %6.3f  %8.1f %8.1f %s\n' % \
                     (res['epochs'][i], res['boloflux'][i]/1e42, 
                      limits[i][0], limits[i][1],
                      "".join(res['filters_used'][i])))
         fout.close()
      if not extra_output:
         return (res['epochs'],res['boloflux'],res['filters_used'],limits)
      if method == 'direct':
         extra = dict(mflux=res['fluxes'], mwaves=res['lam_effs'],
            mags=res['mags'], masks=res['masks'])
      else:
         extra = dict(mflux=res['fluxes'], mwaves=res['waves'],
            mags=res['mags'], masks=res['masks'],
            mfuncs=res['mfuncs'], pars=res['pars'], refbands=res['refbands'])
      return (res['epochs'],res['boloflux'],res['filters_used'],limits,extra)


   def closest_band(self, band, tempbands=None, lowz=0.15):
      '''Find the rest-frame filter in [tempbands] that is closest to the
      observed filter [band].  If tempbands is None, defaults to 
      self.template_bands.  In the case where the redshift of the
      SN is below [lowz], if [band] is in [tempbands], use [band]
      regardless of whether another band is closer.'''
      if tempbands is None:
         tempbands = self.template_bands
      if self.z < lowz and band in tempbands:  return band

      resps = []
      # normalize responses to the area under the filter response curve
      norm = fset[band].response(fset[band].wave, fset[band].wave*0.0+1.0, z=0,
            zeropad=1, photons=0)
      for temp in tempbands:
         norm2 = fset[temp].response(fset[temp].wave, fset[temp].wave*0.0+1.0, z=0,
                           zeropad=1, photons=0)
         resps.append(fset[band].response(fset[temp].wave, fset[temp].resp,
            z=self.z, zeropad=1, photons=0)*norm/norm2)

      resps = array(resps)
      if max(resps) <= 0:
         # all failed to overlap...  
         dists = absolute(array([fset[temp].ave_wave - fset[band].ave_wave \
               for temp in tempbands]))
         return tempbands[argmin(dists)]
      else:
         return(tempbands[argmax(resps)])

def save(instance, file):
   '''Save a super instance to a file to be loaded back later with load().'''
   f = open(file,'w')
   pickle.dump(instance, f)
   f.close()

def load(file):
   try:
      f = open(file, 'r')
      inst = pickle.load(f)
      f.close()
   except:
      inst = None
   return(inst)

def dump_arrays(file, arrays, formats=None, labels=None, separator=' '):
   f = open(file, 'w')
   if formats is None:
      formats = ["%11.5f"]*len(arrays)
      widths = [11]*len(arrays)
   else:
      widths = [len(form % (0.0)) for form in formats]

   if labels is not None:
      forms = ["%%%ds" % (wid) for wid in widths]
      header = [forms[i] % (labels[i]) for i in range(len(labels))]
      header = separator.join(header)
      header[0] = "#"
      print(header, file=f)

   for i in range(len(arrays[0])):
      line = [formats[j] % (arrays[j][i]) for j in range(len(arrays))]
      print(separator.join(line), file=f)
   f.close()

def import_lc(file):
   '''Import SN data from a datafile in the following format:
   line 1:     name z ra decl
   line 2:     filter {filter name}
   line 3:     Date   magnitude  error
   ...
   line N:     filter {filter name}
   line N+1:   Date   magnitue   error
   ....
   '''
   if type(file) is type(""):
      f = open(file)
   else:
      f = file
   lines = f.readlines()
   fields = lines[0].split()
   if len(fields) != 4:  raise RuntimeError("first line of %s must have 4 " +\
         "fields:  name, redshift, RA, DEC")
   name = fields[0]
   try:
      z,ra,decl = list(map(float, fields[1:]))
   except:
      raise RuntimeError("z, ra and dec must be floats " + \
            " (ra/dec in decimal degrees)")


   s = sn(name, ra=ra, dec=decl, z=z)
   lines = lines[1:]
   this_filter = None
   MJD = {}
   mags = {}
   emags = {}
   sids = {}
   sources = []

   for line in lines:
      if line[0] == "#":  continue
      if line.find('filter') >= 0:
         fields = line.split()
         this_filter = fields[1]
         if len(fields) == 2:
            if this_filter in ['u','g','r','i','B','V','Y','J','H','K',
                               'Ydw','Jrc2']:
               source = 'CSP'
            else:
               source = "unknown"
         else:
            source = " ".join(fields[2:])
         if source not in sources:
            sources.append(source)
         if this_filter not in MJD:
            MJD[this_filter] = []
            mags[this_filter] = []
            emags[this_filter] = []
            sids[this_filter] = []
      elif this_filter is not None:
         try:
            #t,m,em = list(map(float, string.split(string.strip(line))))
            t,m,em = map(float, line.strip().split())
         except:
            raise RuntimeError("Bad format in line:\n %s" % (line))
         MJD[this_filter].append(t)
         mags[this_filter].append(m)
         emags[this_filter].append(em)
         sids[this_filter].append(sources.index(source))
   # Save the sources of photometry
   s.sources = sources
   for f in MJD:
      MJD[f] = array(MJD[f])
      mags[f] = array(mags[f])
      emags[f] = array(emags[f])
      sids[f] = array(sids[f])
      s.data[f] = lc(s, f, MJD[f], mags[f], emags[f], sids=sids[f])
      s.data[f].time_sort()

   s.get_restbands()

   return(s)

def get_sn(str, sql=None, **kw):
   '''Attempt to get a sn object from several possible sources.  First, if str
   corresponds to an existing file name, the function attempts to load the sn
   instance from it as if it were a pickle'd object.  If that fails, it attempts
   to use import_lc() on the file.  If str is not the name of an existing file,
   it is treated as a SN name and is retrieved from the designated sql connection
   object (or default_sql if sql=None), in which case all keyword arguments
   are sent as options to the sql module.'''
   if os.path.isfile(str):
      try:
         f = open(str, 'rb')
         if six.PY3:
            s = pickle.load(f, encoding='iso-8859-1')
         else:
            s = pickle.load(f)
         return s
      except:
         try:
            s = import_lc(str)
         except RuntimeError:
            raise RuntimeError("Could not load %s into SNPY" % str)
   elif str.find('http://') == 0 or str.find('https://') == 0:
      from . import get_osc
      s,message = get_osc.get_obj(str)
      if s is None:
         print(message)
         return None
   else:
      s = sn(str, source=sql, **kw)
   return s

def check_version():
   global __version__
   if six.PY3:
      import urllib.request as urllib
   else:
      import urllib
   from distutils.version import LooseVersion
   try:
      u = urllib.urlopen(
            'ftp://ftp.obs.carnegiescience.edu/pub/cburns/snpy/latest',
            timeout=1)
   except:
      return None,None
   if not u:
      return None,None
   lines = u.readlines()
   u.close()
   ver = LooseVersion(lines[0].strip())
   if ver > LooseVersion(__version__):
      return True,lines[1:]
   else:
      return False,None<|MERGE_RESOLUTION|>--- conflicted
+++ resolved
@@ -1215,21 +1215,13 @@
             ms = ms[mask]
             e_ms = e_ms[mask]
             ts = ts[mask]
-<<<<<<< HEAD
-            f = open(base+filter+"_model.dat", 'w')
-            print >>f, "# column 1: time"
-            print >>f, "# column 2:  model magnitude"
-            print >>f, "# column 3:  model magnitudei error"
-            for i in range(len(ts)):
-               print >> f, "%.1f %.3f %.3f" % (ts[i]+self.Tmax-toff, ms[i], 
-                     e_ms[i])
-=======
             f = open(base+filt+"_model.dat", 'w')
             print("# column 1: time", file=f)
             print("# column 2:  model magnitude", file=f)
+            print("# column 3:  model magnitude error", file=f)
             for i in range(len(ts)):
-               print("%.1f, %.3f" % (ts[i]+self.Tmax-toff, ms[i]), file=f)
->>>>>>> f4bf1c76
+               print("%.1f, %.3f %.3f" % (ts[i]+self.Tmax-toff, ms[i],
+                  e_ms[i]), file=f)
             f.close()
          if self.data[filt].interp is not None:
             f = open(base+filt+"_smooth.dat", 'w')
